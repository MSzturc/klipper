# Automatic calibration of input shapers
#
# Copyright (C) 2020-2024  Dmitry Butyugin <dmbutyugin@google.com>
#
# This file may be distributed under the terms of the GNU GPLv3 license.
import collections, importlib, logging, math, multiprocessing, traceback
shaper_defs = importlib.import_module('.shaper_defs', 'extras')

MIN_FREQ = 5.
MAX_FREQ = 200.
WINDOW_T_SEC = 0.5
MAX_SHAPER_FREQ = 150.

TEST_DAMPING_RATIOS=[0.075, 0.1, 0.15]

AUTOTUNE_SHAPERS = ['smooth_zv', 'smooth_mzv', 'smooth_ei', 'smooth_2hump_ei',
                    'smooth_zvd_ei', 'smooth_si', 'mzv', 'ei', '2hump_ei']

######################################################################
# Frequency response calculation and shaper auto-tuning
######################################################################

class CalibrationData:
    def __init__(self, freq_bins, psd_sum, psd_x, psd_y, psd_z):
        self.freq_bins = freq_bins
        self.psd_sum = psd_sum
        self.psd_x = psd_x
        self.psd_y = psd_y
        self.psd_z = psd_z
        self._psd_list = [self.psd_sum, self.psd_x, self.psd_y, self.psd_z]
        self._psd_map = {'x': self.psd_x, 'y': self.psd_y, 'z': self.psd_z,
                         'all': self.psd_sum}
    def add_data(self, other):
        np = self.numpy
        for psd, other_psd in zip(self._psd_list, other._psd_list):
            # `other` data may be defined at different frequency bins,
            # interpolating to fix that.
            other_normalized = np.interp(
                    self.freq_bins, other.freq_bins, other_psd)
            psd[:] = np.maximum(psd, other_normalized)
    def set_numpy(self, numpy):
        self.numpy = numpy
    def normalize_to_frequencies(self):
        freq_bins = self.freq_bins
        for psd in self._psd_list:
<<<<<<< HEAD
            # Avoid division by zero errors
            psd /= self.freq_bins + .1
            # Remove low-frequency noise
            low_freqs = self.freq_bins < 2. * MIN_FREQ
            psd[low_freqs] *= self.numpy.exp(
                    -(2. * MIN_FREQ / (self.freq_bins[low_freqs] + .1))**2 + 1.)
=======
            # Avoid division by zero errors and remove low-frequency noise
            psd *= self.numpy.tanh(.5 / MIN_FREQ * freq_bins) / (freq_bins + .1)
>>>>>>> 5bb703a8
    def get_psd(self, axis='all'):
        return self._psd_map[axis]


CalibrationResult = collections.namedtuple(
        'CalibrationResult',
        ('name', 'freq', 'vals', 'vibrs', 'smoothing', 'score', 'max_accel'))

def step_response(np, t, omega, damping_ratio):
    t = np.maximum(t, 0.)
    omega = np.swapaxes(np.array(omega, ndmin=2), 0, 1)
    damping = damping_ratio * omega
    omega_d = omega * math.sqrt(1. - damping_ratio**2)
    phase = math.acos(damping_ratio)
    return (1. - np.exp((-damping * t))
               * np.sin((omega_d * t) + phase) * (1. / math.sin(phase)))

def step_response_min_velocity(damping_ratio):
    d2 = damping_ratio * damping_ratio
    d_r = damping_ratio / math.sqrt(1. - d2)
    # Analytical formula for the minimum was obtained using Maxima system
    t = .5 * math.atan2(2. * d2, (2. * d2 - 1.) * d_r) + math.pi
    phase = math.acos(damping_ratio)
    v = math.exp(-d_r * t) * (d_r * math.sin(t + phase) - math.cos(t + phase))
    return v

def estimate_shaper_old(np, shaper, test_damping_ratio, test_freqs):
    A, T = np.asarray(shaper[0]), np.asarray(shaper[1])
    inv_D = 1. / A.sum()

    omega = 2. * math.pi * np.asarray(test_freqs)
    damping = test_damping_ratio * omega
    omega_d = omega * math.sqrt(1. - test_damping_ratio**2)
    W = A * np.exp(np.outer(-damping, (T[-1] - T)))
    S = W * np.sin(np.outer(omega_d, T))
    C = W * np.cos(np.outer(omega_d, T))
    return np.sqrt(S.sum(axis=1)**2 + C.sum(axis=1)**2) * inv_D

def estimate_shaper(np, shaper, test_damping_ratio, test_freqs):
    A, T = np.asarray(shaper[0]), np.asarray(shaper[1])
    inv_D = 1. / A.sum()
    n = len(T)
    t_s = T[-1] - T[0]

    test_freqs = np.asarray(test_freqs)
    t_start = T[0]
    t_end = T[-1] + 2.0 * np.maximum(1. / test_freqs[test_freqs > 0.], t_s)
    n_t = 1000
    unity_range = np.linspace(0., 1., n_t)
    time = (t_end[:, np.newaxis] - t_start) * unity_range + t_start
    dt = (time[:,-1] - time[:,0]) / n_t

    min_v = -step_response_min_velocity(test_damping_ratio)

    omega = 2. * math.pi * test_freqs[test_freqs > 0.]

    response = np.zeros(shape=(omega.shape[0], time.shape[-1]))
    for i in range(n):
        s_r = step_response(np, time - T[i], omega, test_damping_ratio)
        response += A[i] * s_r
    response *= inv_D
    velocity = (response[:,1:] - response[:,:-1]) / (omega * dt)[:, np.newaxis]
    res = np.zeros(shape=test_freqs.shape)
    res[test_freqs > 0.] = -velocity.min(axis=-1) / min_v
    res[test_freqs <= 0.] = 1.
    return res

def estimate_smoother_old(np, smoother, test_damping_ratio, test_freqs):
    C, t_sm = smoother[0], smoother[1]
    hst = t_sm * 0.5

    test_freqs = np.asarray(test_freqs)
    omega = 2. * math.pi * test_freqs
    damping = test_damping_ratio * omega
    omega_d = omega * math.sqrt(1. - test_damping_ratio**2)

    n_t = max(100, 100 * round(t_sm * np.max(test_freqs)))
    t, dt = np.linspace(0., t_sm, n_t, retstep=True)
    w = np.zeros(shape=t.shape)
    for c in C[::-1]:
        w = w * (t-hst) + c

    E = w * np.exp(np.outer(damping, (t-t_sm)))
    C = np.cos(np.outer(omega_d, (t-t_sm)))
    S = np.sin(np.outer(omega_d, (t-t_sm)))
    return np.sqrt(np.trapz(E * C, dx=dt)**2 + np.trapz(E * S, dx=dt)**2)

def estimate_smoother(np, smoother, test_damping_ratio, test_freqs):
    C, t_sm = smoother[0], smoother[1]
    hst = t_sm * 0.5

    test_freqs = np.asarray(test_freqs)

    t_start = -t_sm
    t_end = hst + np.maximum(1.5 / test_freqs[test_freqs > 0.], 2.0 * t_sm)
    n_t = 1000
    unity_range = np.linspace(0., 1., n_t)
    time = (t_end[:, np.newaxis] - t_start) * unity_range + t_start
    dt = (time[:,-1] - time[:,0]) / n_t
    tau = np.copy(time)
    tau[time > hst] = 0.
    tau[time < -hst] = 0.

    w = np.zeros(shape=tau.shape)
    for c in C[::-1]:
        w = w * tau + c
    w[time > hst] = 0.
    w[time < -hst] = 0.
    norms = (w * dt[:, np.newaxis]).sum(axis=-1)

    min_v = -step_response_min_velocity(test_damping_ratio)

    omega = 2. * math.pi * test_freqs[test_freqs > 0.]

    wm = np.count_nonzero(time < -hst, axis=-1).min()
    wp = np.count_nonzero(time <= hst, axis=-1).max()

    def get_windows(m, wl):
        nrows = m.shape[-1] - wl + 1
        n = m.strides[-1]
        return np.lib.stride_tricks.as_strided(m, shape=(m.shape[0], nrows, wl),
                                               strides=(m.strides[0], n, n))

    s_r = step_response(np, time, omega, test_damping_ratio)
    w_dt = w[:, wm:wp] * (np.reciprocal(norms) * dt)[:, np.newaxis]
    response = np.einsum("ijk,ik->ij", get_windows(s_r, wp - wm), w_dt[:,::-1])
    velocity = (response[:,1:] - response[:,:-1]) / (omega * dt)[:, np.newaxis]
    res = np.zeros(shape=test_freqs.shape)
    res[test_freqs > 0.] = -velocity.min(axis=-1) / min_v
    res[test_freqs <= 0.] = 1.
    return res

class ShaperCalibrate:
    def __init__(self, printer):
        self.printer = printer
        self.error = printer.command_error if printer else Exception
        try:
            self.numpy = importlib.import_module('numpy')
        except ImportError:
            raise self.error(
                    "Failed to import `numpy` module, make sure it was "
                    "installed via `~/klippy-env/bin/pip install` (refer to "
                    "docs/Measuring_Resonances.md for more details).")

    def background_process_exec(self, method, args):
        if self.printer is None:
            return method(*args)
        import queuelogger
        parent_conn, child_conn = multiprocessing.Pipe()
        def wrapper():
            queuelogger.clear_bg_logging()
            try:
                res = method(*args)
            except:
                child_conn.send((True, traceback.format_exc()))
                child_conn.close()
                return
            child_conn.send((False, res))
            child_conn.close()
        # Start a process to perform the calculation
        calc_proc = multiprocessing.Process(target=wrapper)
        calc_proc.daemon = True
        calc_proc.start()
        # Wait for the process to finish
        reactor = self.printer.get_reactor()
        gcode = self.printer.lookup_object("gcode")
        eventtime = last_report_time = reactor.monotonic()
        while calc_proc.is_alive():
            if eventtime > last_report_time + 5.:
                last_report_time = eventtime
                gcode.respond_info("Wait for calculations..", log=False)
            eventtime = reactor.pause(eventtime + .1)
        # Return results
        is_err, res = parent_conn.recv()
        if is_err:
            raise self.error("Error in remote calculation: %s" % (res,))
        calc_proc.join()
        parent_conn.close()
        return res

    def _split_into_windows(self, x, window_size, overlap):
        # Memory-efficient algorithm to split an input 'x' into a series
        # of overlapping windows
        step_between_windows = window_size - overlap
        n_windows = (x.shape[-1] - overlap) // step_between_windows
        shape = (window_size, n_windows)
        strides = (x.strides[-1], step_between_windows * x.strides[-1])
        return self.numpy.lib.stride_tricks.as_strided(
                x, shape=shape, strides=strides, writeable=False)

    def _psd(self, x, fs, nfft):
        # Calculate power spectral density (PSD) using Welch's algorithm
        np = self.numpy
        window = np.kaiser(nfft, 6.)
        # Compensation for windowing loss
        scale = 1.0 / (window**2).sum()

        # Split into overlapping windows of size nfft
        overlap = nfft // 2
        x = self._split_into_windows(x, nfft, overlap)

        # First detrend, then apply windowing function
        x = window[:, None] * (x - np.mean(x, axis=0))

        # Calculate frequency response for each window using FFT
        result = np.fft.rfft(x, n=nfft, axis=0)
        result = np.conjugate(result) * result
        result *= scale / fs
        # For one-sided FFT output the response must be doubled, except
        # the last point for unpaired Nyquist frequency (assuming even nfft)
        # and the 'DC' term (0 Hz)
        result[1:-1,:] *= 2.

        # Welch's algorithm: average response over windows
        psd = result.real.mean(axis=-1)

        # Calculate the frequency bins
        freqs = np.fft.rfftfreq(nfft, 1. / fs)
        return freqs, psd

    def calc_freq_response(self, raw_values):
        np = self.numpy
        if raw_values is None:
            return None
        if isinstance(raw_values, np.ndarray):
            data = raw_values
        else:
            samples = raw_values.get_samples()
            if not samples:
                return None
            data = np.array(samples)

        N = data.shape[0]
        T = data[-1,0] - data[0,0]
        SAMPLING_FREQ = N / T
        # Round up to the nearest power of 2 for faster FFT
        M = 1 << int(SAMPLING_FREQ * WINDOW_T_SEC - 1).bit_length()
        if N <= M:
            return None

        # Calculate PSD (power spectral density) of vibrations per
        # frequency bins (the same bins for X, Y, and Z)
        fx, px = self._psd(data[:,1], SAMPLING_FREQ, M)
        fy, py = self._psd(data[:,2], SAMPLING_FREQ, M)
        fz, pz = self._psd(data[:,3], SAMPLING_FREQ, M)
        return CalibrationData(fx, px+py+pz, px, py, pz)

    def process_accelerometer_data(self, data):
        calibration_data = self.background_process_exec(
                self.calc_freq_response, (data,))
        if calibration_data is None:
            raise self.error(
                    "Internal error processing accelerometer data %s" % (data,))
        calibration_data.set_numpy(self.numpy)
        return calibration_data

    def _estimate_remaining_vibrations(self, freq_bins, vals, psd):
        # Calculate the acceptable level of remaining vibrations.
        # Note that these are not true remaining vibrations, but rather
        # just a score to compare different shapers between each other.
        vibr_threshold = ((psd[freq_bins > 0] / freq_bins[freq_bins > 0]).max()
                          * (freq_bins + MIN_FREQ) * (1. / 33.3))
        remaining_vibrations = (self.numpy.maximum(
                vals * psd - vibr_threshold, 0) * freq_bins**2).sum()
        all_vibrations = (psd * freq_bins**2).sum()
        return remaining_vibrations / all_vibrations

    def _get_shaper_smoothing(self, shaper, accel=5000, scv=5.):
        half_accel = accel * .5

        A, T = shaper
        inv_D = 1. / sum(A)
        n = len(T)
        ts = shaper_defs.get_shaper_offset(A, T)

        # Calculate offset for 90 and 180 degrees turn
        offset_90_x = offset_90_y = offset_180 = 0.
        for i in range(n):
            if T[i] >= ts:
                # Calculate offset for one of the axes
                offset_90_x += A[i] * (scv + half_accel * (T[i]-ts)) * (T[i]-ts)
            else:
                offset_90_y += A[i] * (scv - half_accel * (T[i]-ts)) * (T[i]-ts)
            offset_180 += A[i] * half_accel * (T[i]-ts)**2
        offset_90 = inv_D * math.sqrt(offset_90_x**2 + offset_90_y**2)
        offset_180 *= inv_D
        return max(offset_90, abs(offset_180))

    def _get_smoother_smoothing(self, smoother, accel=5000, scv=5.):
        np = self.numpy
        half_accel = accel * .5

        C, t_sm = smoother
        hst = 0.5 * t_sm
        t, dt = np.linspace(-hst, hst, 100, retstep=True)
        w = np.zeros(shape=t.shape)
        for c in C[::-1]:
            w = w * (-t) + c
        inv_norm = 1. / np.trapz(w, dx=dt)
        w *= inv_norm
        t -= np.trapz(t * w, dx=dt)

        offset_180 = np.trapz(half_accel * t**2 * w, dx=dt)
        offset_90_x = np.trapz(((scv + half_accel * t) * t * w)[t >= 0], dx=dt)
        offset_90_y = np.trapz(((scv - half_accel * t) * t * w)[t <  0], dx=dt)
        offset_90 = math.sqrt(offset_90_x**2 + offset_90_y**2)
        return max(offset_90, abs(offset_180))

    def fit_shaper(self, shaper_cfg, calibration_data, shaper_freqs,
                   damping_ratio, scv, max_smoothing, test_damping_ratios,
                   max_freq, estimate_shaper, get_shaper_smoothing):
        np = self.numpy

        damping_ratio = damping_ratio or shaper_defs.DEFAULT_DAMPING_RATIO
        test_damping_ratios = test_damping_ratios or TEST_DAMPING_RATIOS

        shaper = shaper_cfg.init_func(1.0, damping_ratio)

        test_freq_bins = np.arange(0., 10., 0.01)
        test_shaper_vals = np.zeros(shape=test_freq_bins.shape)
        # Exact damping ratio of the printer is unknown, pessimizing
        # remaining vibrations over possible damping values
        for dr in test_damping_ratios:
            vals = estimate_shaper(self.numpy, shaper, dr, test_freq_bins)
            test_shaper_vals = np.maximum(test_shaper_vals, vals)

        if not shaper_freqs:
            shaper_freqs = (None, None, None)
        if isinstance(shaper_freqs, tuple):
            freq_end = shaper_freqs[1] or MAX_SHAPER_FREQ
            freq_start = min(shaper_freqs[0] or shaper_cfg.min_freq,
                             freq_end - 1e-7)
            freq_step = shaper_freqs[2] or .2
            test_freqs = np.arange(freq_start, freq_end, freq_step)
        else:
            test_freqs = np.array(shaper_freqs)

        max_freq = max(max_freq or MAX_FREQ, test_freqs.max())

        freq_bins = calibration_data.freq_bins
        psd = calibration_data.psd_sum[freq_bins <= max_freq]
        freq_bins = freq_bins[freq_bins <= max_freq]

        best_res = None
        results = []
        for test_freq in test_freqs[::-1]:
            shaper = shaper_cfg.init_func(test_freq, damping_ratio)
            shaper_smoothing = get_shaper_smoothing(shaper, scv=scv)
            if max_smoothing and shaper_smoothing > max_smoothing and best_res:
                return best_res
            shaper_vals = np.interp(freq_bins, test_freq_bins * test_freq,
                                    test_shaper_vals)
            shaper_vibrations = self._estimate_remaining_vibrations(
                    freq_bins, shaper_vals, psd)
            max_accel = self.find_max_accel(shaper, scv, get_shaper_smoothing)
            # The score trying to minimize vibrations, but also accounting
            # the growth of smoothing. The formula itself does not have any
            # special meaning, it simply shows good results on real user data
            shaper_score = shaper_smoothing * (2. * shaper_vibrations**1.5 +
                                               shaper_vibrations * .2 + .001 +
                                               shaper_smoothing * .002)
            results.append(
                    CalibrationResult(
                        name=shaper_cfg.name, freq=test_freq, vals=shaper_vals,
                        vibrs=shaper_vibrations, smoothing=shaper_smoothing,
                        score=shaper_score, max_accel=max_accel))
            if best_res is None or best_res.vibrs > results[-1].vibrs:
                # The current frequency is better for the shaper.
                best_res = results[-1]
        # Try to find an 'optimal' shapper configuration: the one that is not
        # much worse than the 'best' one, but gives much less smoothing
        selected = best_res
        for res in results[::-1]:
            if res.score < selected.score and (
                    res.vibrs < best_res.vibrs * 1.2 or
                    res.vibrs < best_res.vibrs + 0.0075):
                selected = res
        return selected

    def _bisect(self, func, eps = 1e-8):
        left = right = 1.
        if not func(eps):
            return 0.
        while not func(left):
            right = left
            left *= .5
        if right == left:
            while func(right):
                right *= 2.
        while right - left > eps:
            middle = (left + right) * .5
            if func(middle):
                left = middle
            else:
                right = middle
        return left

    def find_max_accel(self, s, scv, get_smoothing):
        # Just some empirically chosen value which produces good projections
        # for max_accel without much smoothing
        TARGET_SMOOTHING = 0.12
        max_accel = self._bisect(lambda test_accel: get_smoothing(
            s, test_accel, scv) <= TARGET_SMOOTHING, 1e-2)
        return max_accel

    def find_best_shaper(self, calibration_data, shapers=None,
                         damping_ratio=None, scv=None, shaper_freqs=None,
                         max_smoothing=None, test_damping_ratios=None,
                         max_freq=None, logger=None):
        best_shaper = None
        all_shapers = []
        shapers = shapers or AUTOTUNE_SHAPERS
        for smoother_cfg in shaper_defs.INPUT_SMOOTHERS:
            if smoother_cfg.name not in shapers:
                continue
            smoother = self.background_process_exec(self.fit_shaper, (
                smoother_cfg, calibration_data, shaper_freqs, damping_ratio,
                scv, max_smoothing, test_damping_ratios, max_freq,
                estimate_smoother, self._get_smoother_smoothing))
            if logger is not None:
                logger("Fitted smoother '%s' frequency = %.1f Hz "
                       "(vibration score = %.2f%%, smoothing ~= %.3f,"
                       " combined score = %.3e)" % (
                           smoother.name, smoother.freq, smoother.vibrs * 100.,
                           smoother.smoothing, smoother.score))
                logger("To avoid too much smoothing with '%s', suggested "
                       "max_accel <= %.0f mm/sec^2" % (
                           smoother.name,
                           round(smoother.max_accel / 100.) * 100.))
            all_shapers.append(smoother)
            if (best_shaper is None or smoother.score * 1.2 < best_shaper.score
                or (smoother.score * 1.03 < best_shaper.score and
                    smoother.smoothing * 1.01 < best_shaper.smoothing)):
                # Either the smoother significantly improves the score (by 20%),
                # or it improves the score and smoothing (by 5% and 10% resp.)
                best_shaper = smoother
        for shaper_cfg in shaper_defs.INPUT_SHAPERS:
            if shaper_cfg.name not in shapers:
                continue
            shaper = self.background_process_exec(self.fit_shaper, (
                shaper_cfg, calibration_data, shaper_freqs, damping_ratio,
                scv, max_smoothing, test_damping_ratios, max_freq,
                estimate_shaper, self._get_shaper_smoothing))
            if logger is not None:
                logger("Fitted shaper '%s' frequency = %.1f Hz "
                       "(vibration score = %.2f%%, smoothing ~= %.3f,"
                       " combined score = %.3e)" % (
                           shaper.name, shaper.freq, shaper.vibrs * 100.,
                           shaper.smoothing, shaper.score))
                logger("To avoid too much smoothing with '%s', suggested "
                       "max_accel <= %.0f mm/sec^2" % (
                           shaper.name, round(shaper.max_accel / 100.) * 100.))
            all_shapers.append(shaper)
            if (best_shaper is None or shaper.score * 1.2 < best_shaper.score or
                    (shaper.score * 1.03 < best_shaper.score and
                        shaper.smoothing * 1.01 < best_shaper.smoothing)):
                # Either the shaper significantly improves the score (by 20%),
                # or it improves the score and smoothing (by 5% and 10% resp.)
                best_shaper = shaper
        return best_shaper, all_shapers

    def save_params(self, configfile, axis, shaper_name, shaper_freq):
        if axis == 'xy':
            self.save_params(configfile, 'x', shaper_name, shaper_freq)
            self.save_params(configfile, 'y', shaper_name, shaper_freq)
        else:
            configfile.set('input_shaper', 'shaper_type_'+axis, shaper_name)
            configfile.set('input_shaper', 'shaper_freq_'+axis,
                           '%.1f' % (shaper_freq,))

    def apply_params(self, input_shaper, axis, shaper_name, shaper_freq):
        if axis == 'xy':
            self.apply_params(input_shaper, 'x', shaper_name, shaper_freq)
            self.apply_params(input_shaper, 'y', shaper_name, shaper_freq)
            return
        gcode = self.printer.lookup_object("gcode")
        axis = axis.upper()
        input_shaper.cmd_SET_INPUT_SHAPER(gcode.create_gcode_command(
                "SET_INPUT_SHAPER", "SET_INPUT_SHAPER", {
                    "SHAPER_TYPE_" + axis: shaper_name,
                    "SHAPER_FREQ_" + axis: shaper_freq}))

    def save_calibration_data(self, output, calibration_data, shapers=None,
                              max_freq=None):
        try:
            max_freq = max_freq or MAX_FREQ
            with open(output, "w") as csvfile:
                csvfile.write("freq,psd_x,psd_y,psd_z,psd_xyz")
                if shapers:
                    for shaper in shapers:
                        csvfile.write(",%s(%.1f)" % (shaper.name, shaper.freq))
                csvfile.write("\n")
                num_freqs = calibration_data.freq_bins.shape[0]
                for i in range(num_freqs):
                    if calibration_data.freq_bins[i] >= max_freq:
                        break
                    csvfile.write("%.1f,%.3e,%.3e,%.3e,%.3e" % (
                        calibration_data.freq_bins[i],
                        calibration_data.psd_x[i],
                        calibration_data.psd_y[i],
                        calibration_data.psd_z[i],
                        calibration_data.psd_sum[i]))
                    if shapers:
                        for shaper in shapers:
                            csvfile.write(",%.3f" % (shaper.vals[i],))
                    csvfile.write("\n")
        except IOError as e:
            raise self.error("Error writing to file '%s': %s", output, str(e))<|MERGE_RESOLUTION|>--- conflicted
+++ resolved
@@ -43,17 +43,12 @@
     def normalize_to_frequencies(self):
         freq_bins = self.freq_bins
         for psd in self._psd_list:
-<<<<<<< HEAD
             # Avoid division by zero errors
             psd /= self.freq_bins + .1
             # Remove low-frequency noise
             low_freqs = self.freq_bins < 2. * MIN_FREQ
             psd[low_freqs] *= self.numpy.exp(
                     -(2. * MIN_FREQ / (self.freq_bins[low_freqs] + .1))**2 + 1.)
-=======
-            # Avoid division by zero errors and remove low-frequency noise
-            psd *= self.numpy.tanh(.5 / MIN_FREQ * freq_bins) / (freq_bins + .1)
->>>>>>> 5bb703a8
     def get_psd(self, axis='all'):
         return self._psd_map[axis]
 
